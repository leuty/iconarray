"""Tests for plots."""
# Standard library
import glob
import os

# Third-party
import matplotlib.pyplot as plt  # type: ignore
import numpy as np

# First-party
from icon_timeseries.plot import plot_histograms
from icon_timeseries.plot import plot_ts
from icon_timeseries.plot import plot_ts_multiple
from icon_timeseries.prepare_data import prepare_masked_da
from icon_timeseries.prepare_data import prepare_meanmax

test_dir = "/store/s83/cmerker/test_data/icon_timeseries/data/test_plots"

gridfile = os.path.join(test_dir, "ICON-1E_DOM01.nc")
exp = os.path.join(test_dir, "lfff000[0-3]0000")

# saved values, reference results
test_mean = np.array([279.10766602, 279.22027588, 279.02398682, 278.8706665])

# def test_plot_domain():
#     """Test the quicklook for a masked domain."""
#     gd = get_grid(gridfile)
#     # get the domain info
#     dom_pts, dom_name = get_domain("ch")
#     # mask the grid
#     gd.mask_domain(dom_pts)
#     # plot domain
#     fig = plot_domain(gd, dom_name)
#     assert fig.get_axes()[0].get_title() == "domain Swiss domain"


def test_ts_plot():
    """Test plotting one time series."""
    domain = "ch"
    filelist = glob.glob(exp)
    da_mean, _ = prepare_meanmax(
        filelist,
        "T",
        80,
        gridfile,
        domain=domain,
        deagg=False,
    )
    plot_ts(da_mean.values, da_mean.valid_time.values)
    np.testing.assert_array_equal(
        plt.gca().lines[0].get_xydata()[:, 1],
        da_mean.values,
        "y values in plot do not match input values",
    )


<<<<<<< HEAD
def test_ts_multi():
    """ "Test plotting time series of min and max."""
    domain = "ch"
    filelist = glob.glob(exp)
    da_mean, da_max = prepare_meanmax(
=======
def test_ts_results():
    """Test plotting one time series."""
    domain = "ch"
    filelist = glob.glob(exp)
    da_mean, _ = prepare_meanmax(
>>>>>>> 9b82c6bf
        filelist,
        "T",
        80,
        gridfile,
        domain=domain,
        deagg=False,
    )
<<<<<<< HEAD
    da_dict = {
        "mean": {"exp1": da_mean},
        "max": {"exp1": da_max},
    }
    plot_ts_multiple(da_dict, save=False)
    np.testing.assert_array_equal(
        plt.gcf().get_axes()[0].lines[0].get_xydata()[:, 1],
        da_mean.values,
        "y values in plot do not match input values for mean",
    )
    np.testing.assert_array_equal(
        plt.gcf().get_axes()[1].lines[0].get_xydata()[:, 1],
        da_max.values,
        "y values in plot do not match input values for max",
    )


def test_hist():
    """ "Test plotting one histogram."""
    domain = "ch"
    filelist = glob.glob(exp)
    min_bin = 250
    max_bin = 290
    nbins = 50
    da = prepare_masked_da(
        filelist,
        "T",
        80,
        gridfile,
        domain=domain,
        deagg=False,
    )
    da_dict = {"exp1": da}
    counts, _ = np.histogram(da.values.flatten(), np.linspace(min_bin, max_bin, nbins))
    plot_histograms(da_dict, min_bin=min_bin, max_bin=max_bin, nbins=nbins, save=False)
    np.testing.assert_array_equal(
        plt.gca().containers[0].datavalues,
        counts,
        "bar values in plot do not match input values",
=======
    plot_ts(da_mean.values, da_mean.valid_time.values)
    np.testing.assert_allclose(
        plt.gca().lines[0].get_xydata()[:, 1],
        test_mean,
        rtol=1e-10,
        atol=1e-10,
        err_msg="values in plot do not match saved values",
>>>>>>> 9b82c6bf
    )<|MERGE_RESOLUTION|>--- conflicted
+++ resolved
@@ -54,19 +54,11 @@
     )
 
 
-<<<<<<< HEAD
-def test_ts_multi():
-    """ "Test plotting time series of min and max."""
-    domain = "ch"
-    filelist = glob.glob(exp)
-    da_mean, da_max = prepare_meanmax(
-=======
 def test_ts_results():
     """Test plotting one time series."""
     domain = "ch"
     filelist = glob.glob(exp)
     da_mean, _ = prepare_meanmax(
->>>>>>> 9b82c6bf
         filelist,
         "T",
         80,
@@ -74,7 +66,28 @@
         domain=domain,
         deagg=False,
     )
-<<<<<<< HEAD
+    plot_ts(da_mean.values, da_mean.valid_time.values)
+    np.testing.assert_allclose(
+        plt.gca().lines[0].get_xydata()[:, 1],
+        test_mean,
+        rtol=1e-10,
+        atol=1e-10,
+        err_msg="values in plot do not match saved values",
+    )
+
+
+def test_ts_multi():
+    """ "Test plotting time series of min and max."""
+    domain = "ch"
+    filelist = glob.glob(exp)
+    da_mean, da_max = prepare_meanmax(
+        filelist,
+        "T",
+        80,
+        gridfile,
+        domain=domain,
+        deagg=False,
+    )
     da_dict = {
         "mean": {"exp1": da_mean},
         "max": {"exp1": da_max},
@@ -114,13 +127,4 @@
         plt.gca().containers[0].datavalues,
         counts,
         "bar values in plot do not match input values",
-=======
-    plot_ts(da_mean.values, da_mean.valid_time.values)
-    np.testing.assert_allclose(
-        plt.gca().lines[0].get_xydata()[:, 1],
-        test_mean,
-        rtol=1e-10,
-        atol=1e-10,
-        err_msg="values in plot do not match saved values",
->>>>>>> 9b82c6bf
     )